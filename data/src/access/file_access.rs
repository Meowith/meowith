--- conflicted
+++ resolved
@@ -3,18 +3,14 @@
 use charybdis::errors::CharybdisError;
 use charybdis::operations::{Delete, Find, Insert, Update};
 use charybdis::stream::CharybdisModelStream;
-<<<<<<< HEAD
-use charybdis::types::{BigInt, Timestamp, TinyInt};
-=======
 use charybdis::types::Timestamp;
->>>>>>> 8d1cbed6
 use chrono::Utc;
 use futures::stream::Skip;
 use futures::stream::Take;
 use futures::{try_join, Stream, StreamExt, TryFutureExt};
 use log::{error, trace};
 use scylla::query::Query;
-use scylla::{CachingSession, QueryResult};
+use scylla::{CachingSession, IntoTypedRows, QueryResult};
 use std::collections::VecDeque;
 use uuid::Uuid;
 
@@ -495,17 +491,18 @@
                     bucket.space_taken,
                 ),
             )
-            .await?
-            .into_rows_result()?;
-        let mut rows = result.rows()?;
-
-        if let Some(row) = rows.next() {
-            let (applied, file_count, space_taken): (bool, BigInt, BigInt) = row?;
-            if applied {
-                return Ok(());
-            } else {
-                bucket.space_taken = space_taken;
-                bucket.file_count = file_count;
+            .await?;
+
+        if let Some(rows) = result.rows {
+            if let Some(row) = rows.into_typed::<(bool, i64, i64)>().next() {
+                let (applied, file_count, space_taken) =
+                    row.map_err(|_| MeowithDataError::UnknownFailure)?;
+                if applied {
+                    return Ok(());
+                } else {
+                    bucket.space_taken = space_taken;
+                    bucket.file_count = file_count;
+                }
             }
         }
     }
@@ -634,24 +631,6 @@
                 last_access,
             ),
         )
-<<<<<<< HEAD
-        .await?
-        .into_rows_result()?;
-    let mut rows = result.rows()?;
-
-    trace!("try_update_upload_session_state {:?}", result);
-
-    if let Some(row) = rows.next() {
-        let (applied, a, b): (bool, Timestamp, TinyInt) = row?;
-        trace!("res {applied} {a} {b} {upload_session:?}");
-        return if applied {
-            upload_session.last_access = last_access;
-            upload_session.state = state.into();
-            Ok(())
-        } else {
-            Err(MeowithDataError::LockingError)
-        };
-=======
         .await?;
     trace!("try_update_upload_session {:?}", result);
 
@@ -666,7 +645,6 @@
                 Err(MeowithDataError::LockingError)
             };
         }
->>>>>>> 8d1cbed6
     }
 
     trace!("No result rows for try_update_upload_session");
