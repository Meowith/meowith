--- conflicted
+++ resolved
@@ -153,12 +153,9 @@
     .await;
 
     trace!("Aborting the notifier");
-<<<<<<< HEAD
-=======
     // We are getting the session BEFORE the .abort call to ensure it is not in the middle of
     // updating the sessions last_access
     let mut session = bucket_upload_session.lock().await;
->>>>>>> 8d1cbed6
     notifier.abort();
 
     if transfer_result.is_err() {
